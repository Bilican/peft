# coding=utf-8
# Copyright 2023-present the HuggingFace Inc. team.
#
# Licensed under the Apache License, Version 2.0 (the "License");
# you may not use this file except in compliance with the License.
# You may obtain a copy of the License at
#
#     http://www.apache.org/licenses/LICENSE-2.0
#
# Unless required by applicable law or agreed to in writing, software
# distributed under the License is distributed on an "AS IS" BASIS,
# WITHOUT WARRANTIES OR CONDITIONS OF ANY KIND, either express or implied.
# See the License for the specific language governing permissions and
# limitations under the License.

from .config import PeftType, PromptLearningConfig


def get_peft_model_state_dict(model, state_dict=None, adapter_name="default"):
    """
    Get the state dict of the Peft model.

    Args:
        model ([`PeftModel`]): The Peft model. When using torch.nn.DistributedDataParallel, DeepSpeed or FSDP,
        the model should be the underlying model/unwrapped model (i.e. model.module).
        state_dict (`dict`, *optional*, defaults to `None`):
            The state dict of the model. If not provided, the state dict of the model
        will be used.
    """
    config = model.peft_config[adapter_name]
    if state_dict is None:
        state_dict = model.state_dict()
<<<<<<< HEAD
    if config.peft_type == PeftType.LORA:
=======
    if model.peft_config.peft_type in (PeftType.LORA, PeftType.ADALORA):
>>>>>>> a7d5e518
        # to_return = lora_state_dict(model, bias=model.peft_config.bias)
        # adapted from `https://github.com/microsoft/LoRA/blob/main/loralib/utils.py`
        # to be used directly with the state dict which is necessary when using DeepSpeed or FSDP
        bias = config.bias
        if bias == "none":
            to_return = {k: state_dict[k] for k in state_dict if "lora_" in k}
        elif bias == "all":
            to_return = {k: state_dict[k] for k in state_dict if "lora_" in k or "bias" in k}
        elif bias == "lora_only":
            to_return = {}
            for k in state_dict:
                if "lora_" in k:
                    to_return[k] = state_dict[k]
                    bias_name = k.split("lora_")[0] + "bias"
                    if bias_name in state_dict:
                        to_return[bias_name] = state_dict[bias_name]
        else:
            raise NotImplementedError
        to_return = {k: v for k, v in to_return.items() if (("lora_" in k and adapter_name in k) or ("bias" in k))}
    elif isinstance(config, PromptLearningConfig):
        to_return = {}
        if config.inference_mode:
            prompt_embeddings = model.prompt_encoder[adapter_name].embedding.weight
        else:
            prompt_embeddings = model.get_prompt_embedding_to_save(adapter_name)
        to_return["prompt_embeddings"] = prompt_embeddings
    else:
        raise NotImplementedError
    if model.modules_to_save is not None:
        for key, value in state_dict.items():
            if any(f"{module_name}.modules_to_save.{adapter_name}" in key for module_name in model.modules_to_save):
                to_return[key.replace("modules_to_save.", "")] = value

    to_return = {k.replace(f"{adapter_name}.", ""): v for k, v in to_return.items()}
    return to_return


def set_peft_model_state_dict(model, peft_model_state_dict, adapter_name="default"):
    """
    Set the state dict of the Peft model.

    Args:
        model ([`PeftModel`]): The Peft model.
        peft_model_state_dict (`dict`): The state dict of the Peft model.
    """
<<<<<<< HEAD
    config = model.peft_config[adapter_name]
    state_dict = {}
    if model.modules_to_save is not None:
        for key, value in peft_model_state_dict.items():
            if any(module_name in key for module_name in model.modules_to_save):
                for module_name in model.modules_to_save:
                    if module_name in key:
                        key = key.replace(module_name, f"{module_name}.modules_to_save.{adapter_name}")
                        break
            state_dict[key] = value
    else:
        state_dict = peft_model_state_dict

    if config.peft_type == PeftType.LORA:
        peft_model_state_dict = {}
        for k, v in state_dict.items():
            if "lora_" in k:
                suffix_to_replace = ".".join(k.split("lora_")[1].split(".")[1:])
                k = k.replace(suffix_to_replace, f"{adapter_name}.{suffix_to_replace}")
                peft_model_state_dict[k] = v
            else:
                peft_model_state_dict[k] = v
    elif isinstance(config, PromptLearningConfig):
        peft_model_state_dict = state_dict
    else:
        raise NotImplementedError
    model.load_state_dict(peft_model_state_dict, strict=False)
    if isinstance(config, PromptLearningConfig):
        model.prompt_encoder[adapter_name].embedding.load_state_dict(
=======
    if model.peft_config.peft_type == PeftType.ADALORA:
        rank_pattern = model.peft_config.rank_pattern
        if rank_pattern:
            model.base_model.resize_modules_by_rank_pattern(rank_pattern)
    model.load_state_dict(peft_model_state_dict, strict=False)

    if model.peft_config.peft_type not in (PeftType.LORA, PeftType.ADALORA):
        model.prompt_encoder.embedding.load_state_dict(
>>>>>>> a7d5e518
            {"weight": peft_model_state_dict["prompt_embeddings"]}, strict=True
        )<|MERGE_RESOLUTION|>--- conflicted
+++ resolved
@@ -30,11 +30,7 @@
     config = model.peft_config[adapter_name]
     if state_dict is None:
         state_dict = model.state_dict()
-<<<<<<< HEAD
-    if config.peft_type == PeftType.LORA:
-=======
-    if model.peft_config.peft_type in (PeftType.LORA, PeftType.ADALORA):
->>>>>>> a7d5e518
+    if config.peft_type in (PeftType.LORA, PeftType.ADALORA):
         # to_return = lora_state_dict(model, bias=model.peft_config.bias)
         # adapted from `https://github.com/microsoft/LoRA/blob/main/loralib/utils.py`
         # to be used directly with the state dict which is necessary when using DeepSpeed or FSDP
@@ -53,6 +49,12 @@
                         to_return[bias_name] = state_dict[bias_name]
         else:
             raise NotImplementedError
+        if config.peft_type == PeftType.ADALORA:
+            rank_pattern = config.rank_pattern
+            if rank_pattern is not None:
+                rank_pattern = {k.replace(f"{adapter_name}.", ""): v for k, v in rank_pattern.items()}
+                config.rank_pattern = rank_pattern
+
         to_return = {k: v for k, v in to_return.items() if (("lora_" in k and adapter_name in k) or ("bias" in k))}
     elif isinstance(config, PromptLearningConfig):
         to_return = {}
@@ -80,7 +82,6 @@
         model ([`PeftModel`]): The Peft model.
         peft_model_state_dict (`dict`): The state dict of the Peft model.
     """
-<<<<<<< HEAD
     config = model.peft_config[adapter_name]
     state_dict = {}
     if model.modules_to_save is not None:
@@ -94,7 +95,7 @@
     else:
         state_dict = peft_model_state_dict
 
-    if config.peft_type == PeftType.LORA:
+    if config.peft_type in (PeftType.LORA, PeftType.ADALORA):
         peft_model_state_dict = {}
         for k, v in state_dict.items():
             if "lora_" in k:
@@ -103,22 +104,17 @@
                 peft_model_state_dict[k] = v
             else:
                 peft_model_state_dict[k] = v
+        if config.peft_type == PeftType.ADALORA:
+            rank_pattern = config.rank_pattern
+            if rank_pattern is not None:
+                model.resize_modules_by_rank_pattern(rank_pattern, adapter_name)
     elif isinstance(config, PromptLearningConfig):
         peft_model_state_dict = state_dict
     else:
         raise NotImplementedError
+
     model.load_state_dict(peft_model_state_dict, strict=False)
     if isinstance(config, PromptLearningConfig):
         model.prompt_encoder[adapter_name].embedding.load_state_dict(
-=======
-    if model.peft_config.peft_type == PeftType.ADALORA:
-        rank_pattern = model.peft_config.rank_pattern
-        if rank_pattern:
-            model.base_model.resize_modules_by_rank_pattern(rank_pattern)
-    model.load_state_dict(peft_model_state_dict, strict=False)
-
-    if model.peft_config.peft_type not in (PeftType.LORA, PeftType.ADALORA):
-        model.prompt_encoder.embedding.load_state_dict(
->>>>>>> a7d5e518
             {"weight": peft_model_state_dict["prompt_embeddings"]}, strict=True
         )